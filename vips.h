#include <stdlib.h>
#include <vips/vips.h>
#include <vips/vips7compat.h>

#ifdef  VIPS_MAGICK_H
#define VIPS_MAGICK_SUPPORT 1
#else
#define VIPS_MAGICK_SUPPORT 0
#endif

enum types {
	UNKNOWN = 0,
	JPEG,
	WEBP,
	PNG,
	TIFF,
	MAGICK
};

typedef struct {
	const char *Text;
	const char *Font;
} WatermarkTextOptions;

typedef struct {
	int    Width;
	int    DPI;
	int    Margin;
	int    NoReplicate;
	float  Opacity;
	double Background[3];
} WatermarkOptions;

<<<<<<< HEAD
static int
has_profile_embed(VipsImage *image) {
	return vips_image_get_typeof(image, VIPS_META_ICC_NAME);
}

static void
remove_profile(VipsImage *image) {
	vips_image_remove(image, VIPS_META_ICC_NAME);
}

static gboolean
with_interlace(int interlace) {
	return interlace > 0 ? TRUE : FALSE;
}

static int
has_alpha_channel(VipsImage *image) {
	return (
		(image->Bands == 2 && image->Type == VIPS_INTERPRETATION_B_W) ||
		(image->Bands == 4 && image->Type != VIPS_INTERPRETATION_CMYK) ||
		(image->Bands == 5 && image->Type == VIPS_INTERPRETATION_CMYK)
	) ? 1 : 0;
}
=======
/*
 * This method is here to handle the weird initialization of the vips lib.
 * libvips use a macro VIPS_INIT() that call vips__init() in version < 7.41,
 * or calls vips_init() in version >= 7.41.
 * Anyway, it's not possible to build bimg on Debian Jessie with libvips 7.40.x,
 * as vips_init() is a macro to VIPS_INIT(), which is also a macro, hence, cgo
 * is unable to determine the return type of vips_init(), making the build impossible.
 * In order to correctly build bimg, for version < 7.41, we should undef vips_init and
 * creates a vips_init() method that calls VIPS_INIT().
 */
#if (VIPS_MAJOR_VERSION == 7 && VIPS_MINOR_VERSION < 41)
# undef vips_init
int
vips_init(const char *argv0)
{
	return VIPS_INIT(argv0);
}
#endif
>>>>>>> 0e5ba538

void
vips_enable_cache_set_trace() {
	vips_cache_set_trace(TRUE);
}

int
vips_affine_interpolator(VipsImage *in, VipsImage **out, double a, double b, double c, double d, VipsInterpolate *interpolator) {
	return vips_affine(in, out, a, b, c, d, "interpolate", interpolator, NULL);
}

int
vips_jpegload_buffer_shrink(void *buf, size_t len, VipsImage **out, int shrink) {
	return vips_jpegload_buffer(buf, len, out, "shrink", shrink, NULL);
}

int
vips_flip_bridge(VipsImage *in, VipsImage **out, int direction) {
	return vips_flip(in, out, direction, NULL);
}

int
vips_shrink_bridge(VipsImage *in, VipsImage **out, double xshrink, double yshrink) {
	return vips_shrink(in, out, xshrink, yshrink, NULL);
}

int
<<<<<<< HEAD
vips_rotate(VipsImage *in, VipsImage **out, int angle) {
=======
vips_rotate(VipsImage *in, VipsImage **out, int angle)
{
#if (VIPS_MAJOR_VERSION == 7 && VIPS_MINOR_VERSION < 41)
/*
 * Starting libvips 7.41, VIPS_ANGLE_x has been renamed to VIPS_ANGLE_Dx
 * "to help python". So we provide the macro to correctly build for versions
 * before 7.41.x.
 * https://github.com/jcupitt/libvips/blob/master/ChangeLog#L128
 */
# define VIPS_ANGLE_D0 VIPS_ANGLE_0
# define VIPS_ANGLE_D90 VIPS_ANGLE_90
# define VIPS_ANGLE_D180 VIPS_ANGLE_180
# define VIPS_ANGLE_D270 VIPS_ANGLE_270
#endif
>>>>>>> 0e5ba538
	int rotate = VIPS_ANGLE_D0;

	if (angle == 90) {
		rotate = VIPS_ANGLE_D90;
	} else if (angle == 180) {
		rotate = VIPS_ANGLE_D180;
	} else if (angle == 270) {
		rotate = VIPS_ANGLE_D270;
	}

	return vips_rot(in, out, rotate, NULL);
}

int
vips_exif_orientation(VipsImage *image) {
	int orientation = 0;
	const char *exif;
	if (
		vips_image_get_typeof(image, "exif-ifd0-Orientation") != 0 &&
		!vips_image_get_string(image, "exif-ifd0-Orientation", &exif)
	) {
		orientation = atoi(&exif[0]);
	}
	return orientation;
}

int
interpolator_window_size(char const *name) {
	VipsInterpolate *interpolator = vips_interpolate_new(name);
	int window_size = vips_interpolate_get_window_size(interpolator);
	g_object_unref(interpolator);
	return window_size;
}

const char *
vips_enum_nick_bridge(VipsImage *image) {
	return vips_enum_nick(VIPS_TYPE_INTERPRETATION, image->Type);
}

int
vips_zoom_bridge(VipsImage *in, VipsImage **out, int xfac, int yfac) {
	return vips_zoom(in, out, xfac, yfac, NULL);
}

int
vips_embed_bridge(VipsImage *in, VipsImage **out, int left, int top, int width, int height, int extend) {
	return vips_embed(in, out, left, top, width, height, "extend", extend, NULL);
}

int
vips_extract_area_bridge(VipsImage *in, VipsImage **out, int left, int top, int width, int height) {
	return vips_extract_area(in, out, left, top, width, height, NULL);
}

int
vips_colourspace_issupported_bridge(VipsImage *in) {
	return vips_colourspace_issupported(in) ? 1 : 0;
}

VipsInterpretation
vips_image_guess_interpretation_bridge(VipsImage *in) {
	return vips_image_guess_interpretation(in);
}

int
vips_colourspace_bridge(VipsImage *in, VipsImage **out, VipsInterpretation space) {
	return vips_colourspace(in, out, space, NULL);
}

int
vips_jpegsave_bridge(VipsImage *in, void **buf, size_t *len, int strip, int quality, int interlace) {
	return vips_jpegsave_buffer(in, buf, len,
		"strip", strip,
		"Q", quality,
		"optimize_coding", TRUE,
		"interlace", with_interlace(interlace),
		NULL
	);
}

int
vips_pngsave_bridge(VipsImage *in, void **buf, size_t *len, int strip, int compression, int quality, int interlace) {
#if (VIPS_MAJOR_VERSION >= 8 || (VIPS_MAJOR_VERSION >= 7 && VIPS_MINOR_VERSION >= 42))
	return vips_pngsave_buffer(in, buf, len,
		"strip", FALSE,
		"compression", compression,
		"interlace", with_interlace(interlace),
		"filter", VIPS_FOREIGN_PNG_FILTER_NONE,
		NULL
	);
#else
	return vips_pngsave_buffer(in, buf, len,
		"strip", FALSE,
		"compression", compression,
		"interlace", with_interlace(interlace),
		NULL
	);
#endif
}

int
vips_webpsave_bridge(VipsImage *in, void **buf, size_t *len, int strip, int quality) {
	return vips_webpsave_buffer(in, buf, len,
		"strip", strip,
		"Q", quality,
		NULL
	);
}

int
vips_init_image (void *buf, size_t len, int imageType, VipsImage **out) {
	int code = 1;

	if (imageType == JPEG) {
		code = vips_jpegload_buffer(buf, len, out, "access", VIPS_ACCESS_RANDOM, NULL);
	} else if (imageType == PNG) {
		code = vips_pngload_buffer(buf, len, out, "access", VIPS_ACCESS_RANDOM, NULL);
	} else if (imageType == WEBP) {
		code = vips_webpload_buffer(buf, len, out, "access", VIPS_ACCESS_RANDOM, NULL);
	} else if (imageType == TIFF) {
		code = vips_tiffload_buffer(buf, len, out, "access", VIPS_ACCESS_RANDOM, NULL);
#if (VIPS_MAJOR_VERSION >= 8)
	} else if (imageType == MAGICK) {
		code = vips_magickload_buffer(buf, len, out, "access", VIPS_ACCESS_RANDOM, NULL);
#endif
	}

	return code;
}

int
vips_watermark_replicate (VipsImage *orig, VipsImage *in, VipsImage **out) {
	VipsImage *cache = vips_image_new();

	if (
		vips_replicate(in, &cache,
			1 + orig->Xsize / in->Xsize,
			1 + orig->Ysize / in->Ysize, NULL) ||
		vips_crop(cache, out, 0, 0, orig->Xsize, orig->Ysize, NULL)
	) {
		g_object_unref(cache);
		return 1;
	}

	g_object_unref(cache);
	return 0;
}

int
vips_watermark(VipsImage *in, VipsImage **out, WatermarkTextOptions *to, WatermarkOptions *o) {
	double ones[3] = { 1, 1, 1 };

	VipsImage *base = vips_image_new();
	VipsImage **t = (VipsImage **) vips_object_local_array(VIPS_OBJECT(base), 10);
	t[0] = in;

	// Make the mask.
	if (
		vips_text(&t[1], to->Text,
			"width", o->Width,
			"dpi", o->DPI,
			"font", to->Font,
			NULL) ||
		vips_linear1(t[1], &t[2], o->Opacity, 0.0, NULL) ||
		vips_cast(t[2], &t[3], VIPS_FORMAT_UCHAR, NULL) ||
		vips_embed(t[3], &t[4], 100, 100, t[3]->Xsize + o->Margin, t[3]->Ysize + o->Margin, NULL)
		) {
		g_object_unref(base);
		return 1;
	}

	// Replicate if necessary
	if (o->NoReplicate != 1) {
		VipsImage *cache = vips_image_new();
		if (vips_watermark_replicate(t[0], t[4], &cache)) {
			g_object_unref(cache);
			g_object_unref(base);
			return 1;
		}
		g_object_unref(t[4]);
		t[4] = cache;
	}

	// Make the constant image to paint the text with.
	if (
		vips_black(&t[5], 1, 1, NULL) ||
		vips_linear(t[5], &t[6], ones, o->Background, 3, NULL) ||
		vips_cast(t[6], &t[7], VIPS_FORMAT_UCHAR, NULL) ||
		vips_copy(t[7], &t[8], "interpretation", t[0]->Type, NULL) ||
		vips_embed(t[8], &t[9], 0, 0, t[0]->Xsize, t[0]->Ysize, "extend", VIPS_EXTEND_COPY, NULL)
		) {
		g_object_unref(base);
		return 1;
	}

	// Blend the mask and text and write to output.
	if (vips_ifthenelse(t[4], t[9], t[0], out, "blend", TRUE, NULL)) {
		g_object_unref(base);
		return 1;
	}

	g_object_unref(base);
	return 0;
}<|MERGE_RESOLUTION|>--- conflicted
+++ resolved
@@ -6,6 +6,20 @@
 #define VIPS_MAGICK_SUPPORT 1
 #else
 #define VIPS_MAGICK_SUPPORT 0
+#endif
+
+/**
+ * Starting libvips 7.41, VIPS_ANGLE_x has been renamed to VIPS_ANGLE_Dx
+ * "to help python". So we provide the macro to correctly build for versions
+ * before 7.41.x.
+ * https://github.com/jcupitt/libvips/blob/master/ChangeLog#L128
+ */
+
+#if (VIPS_MAJOR_VERSION == 7 && VIPS_MINOR_VERSION < 41)
+#define VIPS_ANGLE_D0 VIPS_ANGLE_0
+#define VIPS_ANGLE_D90 VIPS_ANGLE_90
+#define VIPS_ANGLE_D180 VIPS_ANGLE_180
+#define VIPS_ANGLE_D270 VIPS_ANGLE_270
 #endif
 
 enum types {
@@ -31,7 +45,6 @@
 	double Background[3];
 } WatermarkOptions;
 
-<<<<<<< HEAD
 static int
 has_profile_embed(VipsImage *image) {
 	return vips_image_get_typeof(image, VIPS_META_ICC_NAME);
@@ -55,26 +68,27 @@
 		(image->Bands == 5 && image->Type == VIPS_INTERPRETATION_CMYK)
 	) ? 1 : 0;
 }
-=======
-/*
+
+/**
  * This method is here to handle the weird initialization of the vips lib.
  * libvips use a macro VIPS_INIT() that call vips__init() in version < 7.41,
  * or calls vips_init() in version >= 7.41.
+ *
  * Anyway, it's not possible to build bimg on Debian Jessie with libvips 7.40.x,
  * as vips_init() is a macro to VIPS_INIT(), which is also a macro, hence, cgo
  * is unable to determine the return type of vips_init(), making the build impossible.
  * In order to correctly build bimg, for version < 7.41, we should undef vips_init and
  * creates a vips_init() method that calls VIPS_INIT().
  */
+
 #if (VIPS_MAJOR_VERSION == 7 && VIPS_MINOR_VERSION < 41)
-# undef vips_init
+#undef vips_init
 int
 vips_init(const char *argv0)
 {
 	return VIPS_INIT(argv0);
 }
 #endif
->>>>>>> 0e5ba538
 
 void
 vips_enable_cache_set_trace() {
@@ -102,24 +116,7 @@
 }
 
 int
-<<<<<<< HEAD
 vips_rotate(VipsImage *in, VipsImage **out, int angle) {
-=======
-vips_rotate(VipsImage *in, VipsImage **out, int angle)
-{
-#if (VIPS_MAJOR_VERSION == 7 && VIPS_MINOR_VERSION < 41)
-/*
- * Starting libvips 7.41, VIPS_ANGLE_x has been renamed to VIPS_ANGLE_Dx
- * "to help python". So we provide the macro to correctly build for versions
- * before 7.41.x.
- * https://github.com/jcupitt/libvips/blob/master/ChangeLog#L128
- */
-# define VIPS_ANGLE_D0 VIPS_ANGLE_0
-# define VIPS_ANGLE_D90 VIPS_ANGLE_90
-# define VIPS_ANGLE_D180 VIPS_ANGLE_180
-# define VIPS_ANGLE_D270 VIPS_ANGLE_270
-#endif
->>>>>>> 0e5ba538
 	int rotate = VIPS_ANGLE_D0;
 
 	if (angle == 90) {
