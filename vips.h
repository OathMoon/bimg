#include <stdlib.h>
#include <string.h>
#include <vips/vips.h>
#include <vips/foreign.h>
#include <vips/vips7compat.h>

/**
 * Starting libvips 7.41, VIPS_ANGLE_x has been renamed to VIPS_ANGLE_Dx
 * "to help python". So we provide the macro to correctly build for versions
 * before 7.41.x.
 * https://github.com/jcupitt/libvips/blob/master/ChangeLog#L128
 */

#if (VIPS_MAJOR_VERSION == 7 && VIPS_MINOR_VERSION < 41)
#define VIPS_ANGLE_D0 VIPS_ANGLE_0
#define VIPS_ANGLE_D90 VIPS_ANGLE_90
#define VIPS_ANGLE_D180 VIPS_ANGLE_180
#define VIPS_ANGLE_D270 VIPS_ANGLE_270
#endif

#define EXIF_IFD0_ORIENTATION "exif-ifd0-Orientation"

enum types {
	UNKNOWN = 0,
	JPEG,
	WEBP,
	PNG,
	TIFF,
	GIF,
	PDF,
	SVG,
	MAGICK
};

typedef struct {
	const char *Text;
	const char *Font;
} WatermarkTextOptions;

typedef struct {
	int    Width;
	int    DPI;
	int    Margin;
	int    NoReplicate;
	float  Opacity;
	double Background[3];
} WatermarkOptions;

typedef struct {
	int    Left;
	int    Top;
	float    Opacity;
} WatermarkImageOptions;

static unsigned long
has_profile_embed(VipsImage *image) {
	return vips_image_get_typeof(image, VIPS_META_ICC_NAME);
}

static void
remove_profile(VipsImage *image) {
	vips_image_remove(image, VIPS_META_ICC_NAME);
}

static gboolean
with_interlace(int interlace) {
	return interlace > 0 ? TRUE : FALSE;
}

static int
has_alpha_channel(VipsImage *image) {
	return (
		(image->Bands == 2 && image->Type == VIPS_INTERPRETATION_B_W) ||
		(image->Bands == 4 && image->Type != VIPS_INTERPRETATION_CMYK) ||
		(image->Bands == 5 && image->Type == VIPS_INTERPRETATION_CMYK)
	) ? 1 : 0;
}

/**
 * This method is here to handle the weird initialization of the vips lib.
 * libvips use a macro VIPS_INIT() that call vips__init() in version < 7.41,
 * or calls vips_init() in version >= 7.41.
 *
 * Anyway, it's not possible to build bimg on Debian Jessie with libvips 7.40.x,
 * as vips_init() is a macro to VIPS_INIT(), which is also a macro, hence, cgo
 * is unable to determine the return type of vips_init(), making the build impossible.
 * In order to correctly build bimg, for version < 7.41, we should undef vips_init and
 * creates a vips_init() method that calls VIPS_INIT().
 */

#if (VIPS_MAJOR_VERSION == 7 && VIPS_MINOR_VERSION < 41)
#undef vips_init
int
vips_init(const char *argv0)
{
	return VIPS_INIT(argv0);
}
#endif

void
vips_enable_cache_set_trace() {
	vips_cache_set_trace(TRUE);
}

int
vips_affine_interpolator(VipsImage *in, VipsImage **out, double a, double b, double c, double d, VipsInterpolate *interpolator) {
	return vips_affine(in, out, a, b, c, d, "interpolate", interpolator, NULL);
}

int
vips_jpegload_buffer_shrink(void *buf, size_t len, VipsImage **out, int shrink) {
	return vips_jpegload_buffer(buf, len, out, "shrink", shrink, NULL);
}

int
vips_flip_bridge(VipsImage *in, VipsImage **out, int direction) {
	return vips_flip(in, out, direction, NULL);
}

int
vips_shrink_bridge(VipsImage *in, VipsImage **out, double xshrink, double yshrink) {
	return vips_shrink(in, out, xshrink, yshrink, NULL);
}

int
vips_type_find_bridge(int t) {
	if (t == GIF) {
		return vips_type_find("VipsOperation", "gifload");
	}
	if (t == PDF) {
		return vips_type_find("VipsOperation", "pdfload");
	}
	if (t == TIFF) {
		return vips_type_find("VipsOperation", "tiffload");
	}
	if (t == SVG) {
		return vips_type_find("VipsOperation", "svgload");
	}
	if (t == WEBP) {
		return vips_type_find("VipsOperation", "webpload");
	}
	if (t == PNG) {
		return vips_type_find("VipsOperation", "pngload");
	}
	if (t == JPEG) {
		return vips_type_find("VipsOperation", "jpegload");
	}
	if (t == MAGICK) {
		return vips_type_find("VipsOperation", "magickload");
	}
	return 0;
}

int
vips_type_find_save_bridge(int t) {
	if (t == TIFF) {
		return vips_type_find("VipsOperation", "tiffsave_buffer");
	}
	if (t == WEBP) {
		return vips_type_find("VipsOperation", "webpsave_buffer");
	}
	if (t == PNG) {
		return vips_type_find("VipsOperation", "pngsave_buffer");
	}
	if (t == JPEG) {
		return vips_type_find("VipsOperation", "jpegsave_buffer");
	}
	return 0;
}

int
vips_rotate(VipsImage *in, VipsImage **out, int angle) {
	int rotate = VIPS_ANGLE_D0;

	angle %= 360;

	if (angle == 45) {
		rotate = VIPS_ANGLE45_D45;
	} else if (angle == 90) {
		rotate = VIPS_ANGLE_D90;
	} else if (angle == 135) {
		rotate = VIPS_ANGLE45_D135;
	} else if (angle == 180) {
		rotate = VIPS_ANGLE_D180;
	} else if (angle == 225) {
		rotate = VIPS_ANGLE45_D225;
	} else if (angle == 270) {
		rotate = VIPS_ANGLE_D270;
	} else if (angle == 315) {
		rotate = VIPS_ANGLE45_D315;
	} else {
		angle = 0;
	}

	if (angle > 0 && angle % 90 != 0) {
		return vips_rot45(in, out, "angle", rotate, NULL);
	} else {
		return vips_rot(in, out, rotate, NULL);
	}
}

int
vips_exif_orientation(VipsImage *image) {
	int orientation = 0;
	const char *exif;
	if (
		vips_image_get_typeof(image, EXIF_IFD0_ORIENTATION) != 0 &&
		!vips_image_get_string(image, EXIF_IFD0_ORIENTATION, &exif)
	) {
		orientation = atoi(&exif[0]);
	}
	return orientation;
}

int
interpolator_window_size(char const *name) {
	VipsInterpolate *interpolator = vips_interpolate_new(name);
	int window_size = vips_interpolate_get_window_size(interpolator);
	g_object_unref(interpolator);
	return window_size;
}

const char *
vips_enum_nick_bridge(VipsImage *image) {
	return vips_enum_nick(VIPS_TYPE_INTERPRETATION, image->Type);
}

int
vips_zoom_bridge(VipsImage *in, VipsImage **out, int xfac, int yfac) {
	return vips_zoom(in, out, xfac, yfac, NULL);
}

int
vips_embed_bridge(VipsImage *in, VipsImage **out, int left, int top, int width, int height, int extend, double r, double g, double b) {
	if (extend == VIPS_EXTEND_BACKGROUND) {
		double background[3] = {r, g, b};
		VipsArrayDouble *vipsBackground = vips_array_double_new(background, 3);
		return vips_embed(in, out, left, top, width, height, "extend", extend, "background", vipsBackground, NULL);
	}
	return vips_embed(in, out, left, top, width, height, "extend", extend, NULL);
}

int
vips_extract_area_bridge(VipsImage *in, VipsImage **out, int left, int top, int width, int height) {
	return vips_extract_area(in, out, left, top, width, height, NULL);
}

int
vips_colourspace_issupported_bridge(VipsImage *in) {
	return vips_colourspace_issupported(in) ? 1 : 0;
}

VipsInterpretation
vips_image_guess_interpretation_bridge(VipsImage *in) {
	return vips_image_guess_interpretation(in);
}

int
vips_colourspace_bridge(VipsImage *in, VipsImage **out, VipsInterpretation space) {
	return vips_colourspace(in, out, space, NULL);
}

int
vips_jpegsave_bridge(VipsImage *in, void **buf, size_t *len, int strip, int quality, int interlace) {
	return vips_jpegsave_buffer(in, buf, len,
		"strip", strip,
		"Q", quality,
		"optimize_coding", TRUE,
		"interlace", with_interlace(interlace),
		NULL
	);
}

int
vips_pngsave_bridge(VipsImage *in, void **buf, size_t *len, int strip, int compression, int quality, int interlace) {
#if (VIPS_MAJOR_VERSION >= 8 || (VIPS_MAJOR_VERSION >= 7 && VIPS_MINOR_VERSION >= 42))
	return vips_pngsave_buffer(in, buf, len,
		"strip", FALSE,
		"compression", compression,
		"interlace", with_interlace(interlace),
		"filter", VIPS_FOREIGN_PNG_FILTER_NONE,
		NULL
	);
#else
	return vips_pngsave_buffer(in, buf, len,
		"strip", FALSE,
		"compression", compression,
		"interlace", with_interlace(interlace),
		NULL
	);
#endif
}

int
vips_webpsave_bridge(VipsImage *in, void **buf, size_t *len, int strip, int quality) {
	return vips_webpsave_buffer(in, buf, len,
		"strip", strip,
		"Q", quality,
		NULL
	);
}

int
vips_tiffsave_bridge(VipsImage *in, void **buf, size_t *len) {
#if (VIPS_MAJOR_VERSION >= 8 && VIPS_MINOR_VERSION >= 5)
	return vips_tiffsave_buffer(in, buf, len, NULL);
#else
	return 0;
#endif
}

int
vips_is_16bit (VipsInterpretation interpretation) {
	return interpretation == VIPS_INTERPRETATION_RGB16 || interpretation == VIPS_INTERPRETATION_GREY16;
}

int
vips_flatten_background_brigde(VipsImage *in, VipsImage **out, double r, double g, double b) {
	if (vips_is_16bit(in->Type)) {
		r = 65535 * r / 255;
		g = 65535 * g / 255;
		b = 65535 * b / 255;
	}

	double background[3] = {r, g, b};
	VipsArrayDouble *vipsBackground = vips_array_double_new(background, 3);

	return vips_flatten(in, out,
		"background", vipsBackground,
		"max_alpha", vips_is_16bit(in->Type) ? 65535.0 : 255.0,
		NULL
	);
}

int
vips_init_image (void *buf, size_t len, int imageType, VipsImage **out) {
	int code = 1;

	if (imageType == JPEG) {
		code = vips_jpegload_buffer(buf, len, out, "access", VIPS_ACCESS_RANDOM, NULL);
	} else if (imageType == PNG) {
		code = vips_pngload_buffer(buf, len, out, "access", VIPS_ACCESS_RANDOM, NULL);
	} else if (imageType == WEBP) {
		code = vips_webpload_buffer(buf, len, out, "access", VIPS_ACCESS_RANDOM, NULL);
	} else if (imageType == TIFF) {
		code = vips_tiffload_buffer(buf, len, out, "access", VIPS_ACCESS_RANDOM, NULL);
#if (VIPS_MAJOR_VERSION >= 8)
#if (VIPS_MINOR_VERSION >= 3)
	} else if (imageType == GIF) {
		code = vips_gifload_buffer(buf, len, out, "access", VIPS_ACCESS_RANDOM, NULL);
	} else if (imageType == PDF) {
		code = vips_pdfload_buffer(buf, len, out, "access", VIPS_ACCESS_RANDOM, NULL);
	} else if (imageType == SVG) {
		code = vips_svgload_buffer(buf, len, out, "access", VIPS_ACCESS_RANDOM, NULL);
#endif
	} else if (imageType == MAGICK) {
		code = vips_magickload_buffer(buf, len, out, "access", VIPS_ACCESS_RANDOM, NULL);
#endif
	}

	return code;
}

int
vips_watermark_replicate (VipsImage *orig, VipsImage *in, VipsImage **out) {
	VipsImage *cache = vips_image_new();

	if (
		vips_replicate(in, &cache,
			1 + orig->Xsize / in->Xsize,
			1 + orig->Ysize / in->Ysize, NULL) ||
		vips_crop(cache, out, 0, 0, orig->Xsize, orig->Ysize, NULL)
	) {
		g_object_unref(cache);
		return 1;
	}

	g_object_unref(cache);
	return 0;
}

int
vips_watermark(VipsImage *in, VipsImage **out, WatermarkTextOptions *to, WatermarkOptions *o) {
	double ones[3] = { 1, 1, 1 };

	VipsImage *base = vips_image_new();
	VipsImage **t = (VipsImage **) vips_object_local_array(VIPS_OBJECT(base), 10);
	t[0] = in;

	// Make the mask.
	if (
		vips_text(&t[1], to->Text,
			"width", o->Width,
			"dpi", o->DPI,
			"font", to->Font,
			NULL) ||
		vips_linear1(t[1], &t[2], o->Opacity, 0.0, NULL) ||
		vips_cast(t[2], &t[3], VIPS_FORMAT_UCHAR, NULL) ||
		vips_embed(t[3], &t[4], 100, 100, t[3]->Xsize + o->Margin, t[3]->Ysize + o->Margin, NULL)
		) {
		g_object_unref(base);
		return 1;
	}

	// Replicate if necessary
	if (o->NoReplicate != 1) {
		VipsImage *cache = vips_image_new();
		if (vips_watermark_replicate(t[0], t[4], &cache)) {
			g_object_unref(cache);
			g_object_unref(base);
			return 1;
		}
		g_object_unref(t[4]);
		t[4] = cache;
	}

	// Make the constant image to paint the text with.
	if (
		vips_black(&t[5], 1, 1, NULL) ||
		vips_linear(t[5], &t[6], ones, o->Background, 3, NULL) ||
		vips_cast(t[6], &t[7], VIPS_FORMAT_UCHAR, NULL) ||
		vips_copy(t[7], &t[8], "interpretation", t[0]->Type, NULL) ||
		vips_embed(t[8], &t[9], 0, 0, t[0]->Xsize, t[0]->Ysize, "extend", VIPS_EXTEND_COPY, NULL)
		) {
		g_object_unref(base);
		return 1;
	}

	// Blend the mask and text and write to output.
	if (vips_ifthenelse(t[4], t[9], t[0], out, "blend", TRUE, NULL)) {
		g_object_unref(base);
		return 1;
	}

	g_object_unref(base);
	return 0;
}

int
vips_gaussblur_bridge(VipsImage *in, VipsImage **out, double sigma, double min_ampl) {
#if (VIPS_MAJOR_VERSION == 7 && VIPS_MINOR_VERSION < 41)
	return vips_gaussblur(in, out, (int) sigma, NULL);
#else
	return vips_gaussblur(in, out, sigma, NULL, "min_ampl", min_ampl, NULL);
#endif
}

int
vips_sharpen_bridge(VipsImage *in, VipsImage **out, int radius, double x1, double y2, double y3, double m1, double m2) {
#if (VIPS_MAJOR_VERSION == 7 && VIPS_MINOR_VERSION < 41)
	return vips_sharpen(in, out, radius, x1, y2, y3, m1, m2, NULL);
#else
	return vips_sharpen(in, out, "radius", radius, "x1", x1, "y2", y2, "y3", y3, "m1", m1, "m2", m2, NULL);
#endif
}

int
vips_add_band(VipsImage *in, VipsImage **out, double c) {
#if (VIPS_MAJOR_VERSION > 8 || (VIPS_MAJOR_VERSION >= 8 && VIPS_MINOR_VERSION >= 2))
	return vips_bandjoin_const1(in, out, c, NULL);
#else
	VipsImage *base = vips_image_new();
	if (
		vips_black(&base, in->Xsize, in->Ysize, NULL) ||
		vips_linear1(base, &base, 1, c, NULL)) {
			g_object_unref(base);
			return 1;
		}
	g_object_unref(base);
	return vips_bandjoin2(in, base, out, c, NULL);
#endif
}

int
vips_watermark_image(VipsImage *in, VipsImage *sub, VipsImage **out, WatermarkImageOptions *o) {
<<<<<<< HEAD
    int bands = in->Bands;
    double background[4] = {0.0, 0.0, 0.0, 0.0};

    VipsArrayDouble *vipsBackground = vips_array_double_new(background, 4);

    VipsImage *base = vips_image_new();
    VipsImage **t = (VipsImage **) vips_object_local_array(VIPS_OBJECT(base), 10);

    t[0] = in;
    t[1] = sub;

    if (vips_embed(t[1], &t[2], o->Left, o->Top, t[0]->Xsize, t[0]->Ysize, "extend", VIPS_EXTEND_BACKGROUND, "background", vipsBackground, NULL)) {
        g_object_unref(base);
    	return 1;
    }

    //Get Sub bands without alpha
    if (vips_extract_band(t[2], &t[3], 0, "n", t[2]->Bands - 1, NULL)) {
        g_object_unref(base);
    	return 1;
    }

    //Get Sub Image alpha
    if (
        vips_extract_band(t[2], &t[4], t[2]->Bands - 1, "n", 1, NULL) ||
        vips_linear1(t[4], &t[4], o->Opacity / 255.0, 0.0, NULL)
    ) {
        g_object_unref(base);
        return 1;
    }

    //Apply alpha to other sub bands to remove unwanted pixels
    if (vips_multiply(t[3], t[4], &t[3], NULL)) {
        g_object_unref(base);
        return 1;
    }

    //Get in bands without alpha
    if (vips_extract_band(t[0], &t[5], 0, "n", t[0]->Bands - 1, NULL)) {
        g_object_unref(base);
        return 1;
    }

    //Get in alpha
    if (
        vips_extract_band(t[0], &t[6], t[0]->Bands - 1, "n", 1, NULL) ||
        vips_linear1(t[6], &t[6], 1.0 / 255.0, 0.0, NULL)
    ) {
        g_object_unref(base);
        return 1;
    }


    // Compute normalized output alpha channel:
    //
    // References:
    // - http://en.wikipedia.org/wiki/Alpha_compositing#Alpha_blending
    // - https://github.com/jcupitt/ruby-vips/issues/28#issuecomment-9014826
    //
    // out_a = src_a + dst_a * (1 - src_a)
    //                         ^^^^^^^^^^^

    if (
        vips_linear1(t[4], &t[7], -1.0, 1.0, NULL) ||
        vips_multiply(t[6], t[7], &t[8], NULL)
    ) {
        g_object_unref(base);
        return 1;
    }

    //outAlphaNormalized in t[8]
    if (vips_add(t[4], t[8], &t[8], NULL)) {
        g_object_unref(base);
        return 1;
    }

    // Compute output RGB channels:
    //
    // Wikipedia:
    // out_rgb = (src_rgb * src_a + dst_rgb * dst_a * (1 - src_a)) / out_a
    //                                                ^^^^^^^^^^^
    //                                                    t0
    //
    // Omit division by `out_a` since `Compose` is supposed to output a
    // premultiplied RGBA image as reversal of premultiplication is handled
    // externally.

    if (vips_multiply(t[5], t[7], &t[9], NULL)) {
         g_object_unref(base);
         return 1;
    }

    //outRGBPremultiplied in t[9]
    if (vips_add(t[3], t[9], &t[9], NULL)) {
         g_object_unref(base);
         return 1;
    }

    if (
        vips_linear1(t[8], &t[8], 255.0, 0.0, NULL) ||
        vips_bandjoin2(t[9], t[8], out, NULL)
    ) {
        g_object_unref(base);
        return 1;
    }

    g_object_unref(base);
    return 0;
}

int
vips_smartcrop_bridge(VipsImage *in, VipsImage **out, int width, int height) {
#if (VIPS_MAJOR_VERSION >= 8 && VIPS_MINOR_VERSION >= 5)
	return vips_smartcrop(in, out, width, height, NULL);
#else
	return 0;
#endif
=======
	VipsImage *base = vips_image_new();
	VipsImage **t = (VipsImage **) vips_object_local_array(VIPS_OBJECT(base), 10);

  // add in and sub for unreffing and later use
	t[0] = in;
	t[1] = sub;

  if (has_alpha_channel(in) == 0) {
		vips_add_band(in, &t[0], 255.0);
		// in is no longer in the array and won't be unreffed, so add it at the end
		t[8] = in;
	}

	if (has_alpha_channel(sub) == 0) {
		vips_add_band(sub, &t[1], 255.0);
		// sub is no longer in the array and won't be unreffed, so add it at the end
		t[9] = sub;
	}

	// Place watermark image in the right place and size it to the size of the
	// image that should be watermarked
	if (
		vips_embed(t[1], &t[2], o->Left, o->Top, t[0]->Xsize, t[0]->Ysize, NULL)) {
			g_object_unref(base);
		return 1;
	}

	// Create a mask image based on the alpha band from the watermark image
	// and place it in the right position
	if (
		vips_extract_band(t[1], &t[3], t[1]->Bands - 1, "n", 1, NULL) ||
		vips_linear1(t[3], &t[4], o->Opacity, 0.0, NULL) ||
		vips_cast(t[4], &t[5], VIPS_FORMAT_UCHAR, NULL) ||
		vips_copy(t[5], &t[6], "interpretation", t[0]->Type, NULL) ||
		vips_embed(t[6], &t[7], o->Left, o->Top, t[0]->Xsize, t[0]->Ysize, NULL))	{
			g_object_unref(base);
		return 1;
	}

	// Blend the mask and watermark image and write to output.
	if (vips_ifthenelse(t[7], t[2], t[0], out, "blend", TRUE, NULL)) {
		g_object_unref(base);
		return 1;
	}

	g_object_unref(base);
	return 0;
>>>>>>> c19a86e1
}<|MERGE_RESOLUTION|>--- conflicted
+++ resolved
@@ -473,125 +473,6 @@
 
 int
 vips_watermark_image(VipsImage *in, VipsImage *sub, VipsImage **out, WatermarkImageOptions *o) {
-<<<<<<< HEAD
-    int bands = in->Bands;
-    double background[4] = {0.0, 0.0, 0.0, 0.0};
-
-    VipsArrayDouble *vipsBackground = vips_array_double_new(background, 4);
-
-    VipsImage *base = vips_image_new();
-    VipsImage **t = (VipsImage **) vips_object_local_array(VIPS_OBJECT(base), 10);
-
-    t[0] = in;
-    t[1] = sub;
-
-    if (vips_embed(t[1], &t[2], o->Left, o->Top, t[0]->Xsize, t[0]->Ysize, "extend", VIPS_EXTEND_BACKGROUND, "background", vipsBackground, NULL)) {
-        g_object_unref(base);
-    	return 1;
-    }
-
-    //Get Sub bands without alpha
-    if (vips_extract_band(t[2], &t[3], 0, "n", t[2]->Bands - 1, NULL)) {
-        g_object_unref(base);
-    	return 1;
-    }
-
-    //Get Sub Image alpha
-    if (
-        vips_extract_band(t[2], &t[4], t[2]->Bands - 1, "n", 1, NULL) ||
-        vips_linear1(t[4], &t[4], o->Opacity / 255.0, 0.0, NULL)
-    ) {
-        g_object_unref(base);
-        return 1;
-    }
-
-    //Apply alpha to other sub bands to remove unwanted pixels
-    if (vips_multiply(t[3], t[4], &t[3], NULL)) {
-        g_object_unref(base);
-        return 1;
-    }
-
-    //Get in bands without alpha
-    if (vips_extract_band(t[0], &t[5], 0, "n", t[0]->Bands - 1, NULL)) {
-        g_object_unref(base);
-        return 1;
-    }
-
-    //Get in alpha
-    if (
-        vips_extract_band(t[0], &t[6], t[0]->Bands - 1, "n", 1, NULL) ||
-        vips_linear1(t[6], &t[6], 1.0 / 255.0, 0.0, NULL)
-    ) {
-        g_object_unref(base);
-        return 1;
-    }
-
-
-    // Compute normalized output alpha channel:
-    //
-    // References:
-    // - http://en.wikipedia.org/wiki/Alpha_compositing#Alpha_blending
-    // - https://github.com/jcupitt/ruby-vips/issues/28#issuecomment-9014826
-    //
-    // out_a = src_a + dst_a * (1 - src_a)
-    //                         ^^^^^^^^^^^
-
-    if (
-        vips_linear1(t[4], &t[7], -1.0, 1.0, NULL) ||
-        vips_multiply(t[6], t[7], &t[8], NULL)
-    ) {
-        g_object_unref(base);
-        return 1;
-    }
-
-    //outAlphaNormalized in t[8]
-    if (vips_add(t[4], t[8], &t[8], NULL)) {
-        g_object_unref(base);
-        return 1;
-    }
-
-    // Compute output RGB channels:
-    //
-    // Wikipedia:
-    // out_rgb = (src_rgb * src_a + dst_rgb * dst_a * (1 - src_a)) / out_a
-    //                                                ^^^^^^^^^^^
-    //                                                    t0
-    //
-    // Omit division by `out_a` since `Compose` is supposed to output a
-    // premultiplied RGBA image as reversal of premultiplication is handled
-    // externally.
-
-    if (vips_multiply(t[5], t[7], &t[9], NULL)) {
-         g_object_unref(base);
-         return 1;
-    }
-
-    //outRGBPremultiplied in t[9]
-    if (vips_add(t[3], t[9], &t[9], NULL)) {
-         g_object_unref(base);
-         return 1;
-    }
-
-    if (
-        vips_linear1(t[8], &t[8], 255.0, 0.0, NULL) ||
-        vips_bandjoin2(t[9], t[8], out, NULL)
-    ) {
-        g_object_unref(base);
-        return 1;
-    }
-
-    g_object_unref(base);
-    return 0;
-}
-
-int
-vips_smartcrop_bridge(VipsImage *in, VipsImage **out, int width, int height) {
-#if (VIPS_MAJOR_VERSION >= 8 && VIPS_MINOR_VERSION >= 5)
-	return vips_smartcrop(in, out, width, height, NULL);
-#else
-	return 0;
-#endif
-=======
 	VipsImage *base = vips_image_new();
 	VipsImage **t = (VipsImage **) vips_object_local_array(VIPS_OBJECT(base), 10);
 
@@ -639,5 +520,13 @@
 
 	g_object_unref(base);
 	return 0;
->>>>>>> c19a86e1
+}
+
+int
+vips_smartcrop_bridge(VipsImage *in, VipsImage **out, int width, int height) {
+#if (VIPS_MAJOR_VERSION >= 8 && VIPS_MINOR_VERSION >= 5)
+	return vips_smartcrop(in, out, width, height, NULL);
+#else
+	return 0;
+#endif
 }